[package]
name = "evmap"
version = "5.0.0"

description = "A lock-free, eventually consistent, concurrent multi-value map."
readme = "README.md"

authors = ["Jon Gjengset <jon@thesquareplanet.com>"]

documentation = "https://docs.rs/evmap"
homepage = "https://github.com/jonhoo/rust-evmap"
repository = "https://github.com/jonhoo/rust-evmap.git"

keywords = ["map","multi-value","lock-free"]
categories = ["concurrency", "data-structures"]

license = "MIT/Apache-2.0"

[badges]
travis-ci = { repository = "jonhoo/rust-evmap" }
maintenance = { status = "passively-maintained" }

[dependencies]
<<<<<<< HEAD
rahashmap = "0.2"
=======
hashbrown = { version = "0.3", optional = true }
>>>>>>> cba57a96
smallvec = { version = "0.6.7", optional = true }

[features]
default = ["smallvec"]
nightly_smallvec = ["smallvec/union", "smallvec/may_dangle", "smallvec/specialization"]<|MERGE_RESOLUTION|>--- conflicted
+++ resolved
@@ -21,11 +21,7 @@
 maintenance = { status = "passively-maintained" }
 
 [dependencies]
-<<<<<<< HEAD
 rahashmap = "0.2"
-=======
-hashbrown = { version = "0.3", optional = true }
->>>>>>> cba57a96
 smallvec = { version = "0.6.7", optional = true }
 
 [features]
