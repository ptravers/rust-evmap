//! A lock-free, eventually consistent, concurrent multi-value map.
//!
//! This map implementation allows reads and writes to execute entirely in parallel, with no
//! implicit synchronization overhead. Reads never take locks on their critical path, and neither
//! do writes assuming there is a single writer (multi-writer is possible using a `Mutex`), which
//! significantly improves performance under contention.
//!
//! The trade-off exposed by this module is one of eventual consistency: writes are not visible to
//! readers except following explicit synchronization. Specifically, readers only see the
//! operations that preceeded the last call to `WriteHandle::refresh` by a writer. This lets
//! writers decide how stale they are willing to let reads get. They can refresh the map after
//! every write to emulate a regular concurrent `HashMap`, or they can refresh only occasionally to
//! reduce the synchronization overhead at the cost of stale reads.
//!
//! For read-heavy workloads, the scheme used by this module is particularly useful. Writers can
//! afford to refresh after every write, which provides up-to-date reads, and readers remain fast
//! as they do not need to ever take locks.
//!
//! The map is multi-value, meaning that every key maps to a *collection* of values. This
//! introduces some memory cost by adding a layer of indirection through a `Vec` for each value,
//! but enables more advanced use. This choice was made as it would not be possible to emulate such
//! functionality on top of the semantics of this map (think about it -- what would the operational
//! log contain?).
//!
//! To faciliate more advanced use-cases, each of the two maps also carry some customizeable
//! meta-information. The writers may update this at will, and when a refresh happens, the current
//! meta will also be made visible to readers. This could be useful, for example, to indicate what
//! time the refresh happened.
//!
//! # Examples
//!
//! Single-reader, single-writer
//!
//! ```
//! // new will use the default HashMap hasher, and a meta of ()
//! // note that we get separate read and write handles
//! // the read handle can be cloned to have more readers
//! let (book_reviews_r, mut book_reviews_w) = evmap::new();
//!
//! // review some books.
//! book_reviews_w.insert("Adventures of Huckleberry Finn",    "My favorite book.");
//! book_reviews_w.insert("Grimms' Fairy Tales",               "Masterpiece.");
//! book_reviews_w.insert("Pride and Prejudice",               "Very enjoyable.");
//! book_reviews_w.insert("The Adventures of Sherlock Holmes", "Eye lyked it alot.");
//!
//! // at this point, reads from book_reviews_r will not see any of the reviews!
//! assert_eq!(book_reviews_r.len(), 0);
//! // we need to refresh first to make the writes visible
//! book_reviews_w.refresh();
//! assert_eq!(book_reviews_r.len(), 4);
//! // reads will now return Some() because the map has been initialized
//! assert_eq!(book_reviews_r.get_and("Grimms' Fairy Tales", |rs| rs.len()), Some(1));
//!
//! // remember, this is a multi-value map, so we can have many reviews
//! book_reviews_w.insert("Grimms' Fairy Tales",               "Eh, the title seemed weird.");
//! book_reviews_w.insert("Pride and Prejudice",               "Too many words.");
//!
//! // but again, new writes are not yet visible
//! assert_eq!(book_reviews_r.get_and("Grimms' Fairy Tales", |rs| rs.len()), Some(1));
//!
//! // we need to refresh first
//! book_reviews_w.refresh();
//! assert_eq!(book_reviews_r.get_and("Grimms' Fairy Tales", |rs| rs.len()), Some(2));
//!
//! // oops, this review has a lot of spelling mistakes, let's delete it.
//! // empty deletes *all* reviews (though in this case, just one)
//! book_reviews_w.empty("The Adventures of Sherlock Holmes");
//! // but again, it's not visible to readers until we refresh
//! assert_eq!(book_reviews_r.get_and("The Adventures of Sherlock Holmes", |rs| rs.len()), Some(1));
//! book_reviews_w.refresh();
//! assert_eq!(book_reviews_r.get_and("The Adventures of Sherlock Holmes", |rs| rs.len()), None);
//!
//! // look up the values associated with some keys.
//! let to_find = ["Pride and Prejudice", "Alice's Adventure in Wonderland"];
//! for book in &to_find {
//!     let reviewed = book_reviews_r.get_and(book, |reviews| {
//!         for review in reviews {
//!             println!("{}: {}", book, review);
//!         }
//!     });
//!     if reviewed.is_none() {
//!         println!("{} is unreviewed.", book);
//!     }
//! }
//!
//! // iterate over everything.
//! book_reviews_r.for_each(|book, reviews| {
//!     for review in reviews {
//!         println!("{}: \"{}\"", book, review);
//!     }
//! });
//! ```
//!
//! Reads from multiple threads are possible by cloning the `ReadHandle`.
//!
//! ```
//! use std::thread;
//! let (book_reviews_r, mut book_reviews_w) = evmap::new();
//!
//! // start some readers
//! let readers: Vec<_> = (0..4).map(|_| {
//!     let r = book_reviews_r.clone();
//!     thread::spawn(move || {
//!         loop {
//!             let l = r.len();
//!             if l == 0 {
//!                 thread::yield_now();
//!             } else {
//!                 // the reader will either see all the reviews,
//!                 // or none of them, since refresh() is atomic.
//!                 assert_eq!(l, 4);
//!                 break;
//!             }
//!         }
//!     })
//! }).collect();
//!
//! // do some writes
//! book_reviews_w.insert("Adventures of Huckleberry Finn",    "My favorite book.");
//! book_reviews_w.insert("Grimms' Fairy Tales",               "Masterpiece.");
//! book_reviews_w.insert("Pride and Prejudice",               "Very enjoyable.");
//! book_reviews_w.insert("The Adventures of Sherlock Holmes", "Eye lyked it alot.");
//! // expose the writes
//! book_reviews_w.refresh();
//!
//! // you can read through the write handle
//! assert_eq!(book_reviews_w.len(), 4);
//!
//! // the original read handle still works too
//! assert_eq!(book_reviews_r.len(), 4);
//!
//! // all the threads should eventually see .len() == 4
//! for r in readers.into_iter() {
//!     assert!(r.join().is_ok());
//! }
//! ```
//!
//! If multiple writers are needed, the `WriteHandle` must be protected by a `Mutex`.
//!
//! ```
//! use std::thread;
//! use std::sync::{Arc, Mutex};
//! let (book_reviews_r, mut book_reviews_w) = evmap::new();
//!
//! // start some writers.
//! // since evmap does not support concurrent writes, we need
//! // to protect the write handle by a mutex.
//! let w = Arc::new(Mutex::new(book_reviews_w));
//! let writers: Vec<_> = (0..4).map(|i| {
//!     let w = w.clone();
//!     thread::spawn(move || {
//!         let mut w = w.lock().unwrap();
//!         w.insert(i, true);
//!         w.refresh();
//!     })
//! }).collect();
//!
//! // eventually we should see all the writes
//! while book_reviews_r.len() < 4 { thread::yield_now(); };
//!
//! // all the threads should eventually finish writing
//! for w in writers.into_iter() {
//!     assert!(w.join().is_ok());
//! }
//! ```
//!
//! # Implementation
//!
//! Under the hood, the map is implemented using two regular `HashMap`s, an operational log,
//! epoch counting, and some pointer magic. There is a single pointer through which all readers
//! go. It points to a `HashMap`, which the readers access in order to read data. Every time a read
//! has accessed the pointer, they increment a local epoch counter, and they update it again when
//! they have finished the read (see #3 for more information). When a write occurs, the writer
//! updates the other `HashMap` (for which there are no readers), and also stores a copy of the
//! change in a log (hence the need for `Clone` on the keys and values). When
//! `WriteHandle::refresh` is called, the writer, atomically swaps the reader pointer to point to
//! the other map. It then waits for the epochs of all current readers to change, and then replays
//! the operational log to bring the stale map up to date.
//!
//! Since the implementation uses regular `HashMap`s under the hood, table resizing is fully
//! supported. It does, however, also mean that the memory usage of this implementation is
//! approximately twice of that of a regular `HashMap`, and more if writes rarely refresh after
//! writing.
//!
//! # Small Vector Optimization
//!
//! By default, the value-set for each key in the map uses the `smallvec` crate to keep a
//! maximum of one element stored inline with the map, as opposed to separately heap-allocated
//! with a plain `Vec`. Operations such as `Fit` and `Replace` will automatically switch
//! back to the inline storage if possible. This is ideal for maps that mostly use one
//! element per key, as it can improvate memory locality with less indirection.
//!
//! If this is undesirable, simple set:
//!
//! ```toml
//! default-features = false
//! ```
//!
//! in the `evmap` dependency entry, and `Vec` will always be used internally.
//!
//! Note that this will also opt out of the `hashbrown` dependency, which is usually preferred,
//! so add that back with:
//!
//! ```toml
//! features = ["hashbrown"]
//! ```
//!
#![deny(missing_docs)]

extern crate parking_lot;

#[cfg(feature = "hashbrown")]
extern crate hashbrown;

#[cfg(feature = "smallvec")]
extern crate smallvec;

#[cfg(feature = "serde")]
extern crate serde;

/// Re-export default FxHash hash builder from `hashbrown`
#[cfg(feature = "hashbrown")]
pub type FxHashBuilder = hashbrown::hash_map::DefaultHashBuilder;

use std::collections::hash_map::RandomState;
use std::fmt;
use std::hash::{BuildHasher, Hash};
use std::sync::Arc;

mod inner;
use inner::Inner;

#[cfg(feature = "serde")]
mod impl_serde;

/// Unary predicate used to retain elements
#[derive(Clone)]
pub struct Predicate<V>(pub(crate) Arc<Fn(&V) -> bool + Send + Sync>);

impl<V> Predicate<V> {
    /// Evaluate the predicate for the given element
    #[inline]
    pub fn eval(&self, value: &V) -> bool {
        (*self.0)(value)
    }
}

impl<V> PartialEq for Predicate<V> {
    #[inline]
    fn eq(&self, other: &Self) -> bool {
        Arc::ptr_eq(&self.0, &other.0)
    }
}

impl<V> Eq for Predicate<V> {}

impl<V> fmt::Debug for Predicate<V> {
    fn fmt(&self, f: &mut fmt::Formatter) -> fmt::Result {
        f.debug_tuple("Predicate")
            .field(&format_args!("{:p}", &*self.0 as *const _))
            .finish()
    }
}

/// A pending map operation.
///
/// Note that this enum should be considered
/// [non-exhaustive](https://github.com/rust-lang/rust/issues/44109).
#[derive(Clone, PartialEq, Eq, Debug)]
// TODO: #[non_exhaustive]
// https://github.com/rust-lang/rust/issues/44109
pub enum Operation<K, V> {
    /// Replace the set of entries for this key with this value.
    Replace(K, V),
    /// Add this value to the set of entries for this key.
    Add(K, V),
    /// Remove this value from the set of entries for this key.
    Remove(K, V),
    /// Remove the value set for this key.
    Empty(K),
    /// Remove all values in the value set for this key.
    Clear(K),
    /// Remove all values for all keys.
    ///
    /// Note that this will iterate once over all the keys internally.
    Purge,
    /// Retains all values matching the given predicate.
    Retain(K, Predicate<V>),
    /// Shrinks a value-set to it's minimum necessary size, freeing memory
    /// and potentially improving cache locality if the `smallvec` feature is used.
    ///
    /// If no key is given, all value-sets will shrink to fit.
    Fit(Option<K>),
    /// Reserves capacity for some number of additional elements in a value-set,
    /// or creates an empty value-set for this key with the given capacity if
    /// it doesn't already exist.
    ///
    /// This can improve performance by pre-allocating space for large value-sets.
    Reserve(K, usize),
}

mod write;
pub use write::WriteHandle;

mod read;
pub use read::ReadHandle;

<<<<<<< HEAD
mod rw;
pub use rw::ReadWriteHandle;

mod shallow_copy;
=======
pub mod shallow_copy;
>>>>>>> a1a0908f
pub use shallow_copy::ShallowCopy;

/// Options for how to initialize the map.
///
/// In particular, the options dictate the hashing function, meta type, and initial capacity of the
/// map.
pub struct Options<M, S>
where
    S: BuildHasher,
{
    meta: M,
    hasher: S,
    capacity: Option<usize>,
}

impl Default for Options<(), RandomState> {
    fn default() -> Self {
        Options {
            meta: (),
            hasher: RandomState::default(),
            capacity: None,
        }
    }
}

impl<M, S> Options<M, S>
where
    S: BuildHasher,
{
    /// Set the initial meta value for the map.
    pub fn with_meta<M2>(self, meta: M2) -> Options<M2, S> {
        Options {
            meta: meta,
            hasher: self.hasher,
            capacity: self.capacity,
        }
    }

    /// Set the hasher used for the map.
    pub fn with_hasher<S2>(self, hash_builder: S2) -> Options<M, S2>
    where
        S2: BuildHasher,
    {
        Options {
            meta: self.meta,
            hasher: hash_builder,
            capacity: self.capacity,
        }
    }

    /// Set the initial capacity for the map.
    pub fn with_capacity(self, capacity: usize) -> Options<M, S> {
        Options {
            meta: self.meta,
            hasher: self.hasher,
            capacity: Some(capacity),
        }
    }

    /// Create the map, and construct the read and write handles used to access it.
    #[allow(clippy::type_complexity)]
    pub fn construct<K, V>(self) -> (ReadHandle<K, V, M, S>, WriteHandle<K, V, M, S>)
    where
        K: Eq + Hash + Clone,
        S: BuildHasher + Clone,
        V: Eq + ShallowCopy,
        M: 'static + Clone,
    {
        let inner = if let Some(cap) = self.capacity {
            Inner::with_capacity_and_hasher(self.meta, cap, self.hasher)
        } else {
            Inner::with_hasher(self.meta, self.hasher)
        };

        let mut w_handle = inner.clone();
        w_handle.mark_ready();
        let r = read::new(inner);
        let w = write::new(w_handle, r.clone());
        (r, w)
    }

    /// Construct the map and combine into a single `ReadWriteHandle`
    #[inline]
    pub fn combined<K, V>(self) -> ReadWriteHandle<K, V, M, S>
    where
        K: Eq + Hash + Clone,
        S: BuildHasher + Clone,
        V: Eq + ShallowCopy,
        M: 'static + Clone,
    {
        ReadWriteHandle::from_rw(self.construct())
    }
}

/// Create an empty eventually consistent map.
///
/// Use the [`Options`](./struct.Options.html) builder for more control over initialization.
#[allow(clippy::type_complexity)]
pub fn new<K, V>() -> (
    ReadHandle<K, V, (), RandomState>,
    WriteHandle<K, V, (), RandomState>,
)
where
    K: Eq + Hash + Clone,
    V: Eq + ShallowCopy,
{
    Options::default().construct()
}

/// Create an empty eventually consistent map with meta information.
///
/// Use the [`Options`](./struct.Options.html) builder for more control over initialization.
#[allow(clippy::type_complexity)]
pub fn with_meta<K, V, M>(
    meta: M,
) -> (
    ReadHandle<K, V, M, RandomState>,
    WriteHandle<K, V, M, RandomState>,
)
where
    K: Eq + Hash + Clone,
    V: Eq + ShallowCopy,
    M: 'static + Clone,
{
    Options::default().with_meta(meta).construct()
}

/// Create an empty eventually consistent map with meta information and custom hasher.
///
/// Use the [`Options`](./struct.Options.html) builder for more control over initialization.
#[allow(clippy::type_complexity)]
pub fn with_hasher<K, V, M, S>(
    meta: M,
    hasher: S,
) -> (ReadHandle<K, V, M, S>, WriteHandle<K, V, M, S>)
where
    K: Eq + Hash + Clone,
    V: Eq + ShallowCopy,
    M: 'static + Clone,
    S: BuildHasher + Clone,
{
    Options::default()
        .with_hasher(hasher)
        .with_meta(meta)
        .construct()
}

// test that ReadHandle isn't Sync
// waiting on https://github.com/rust-lang/rust/issues/17606
//#[test]
//fn is_not_sync() {
//    use std::sync;
//    use std::thread;
//    let (r, mut w) = new();
//    w.insert(true, false);
//    let x = sync::Arc::new(r);
//    thread::spawn(move || { drop(x); });
//}<|MERGE_RESOLUTION|>--- conflicted
+++ resolved
@@ -305,14 +305,10 @@
 mod read;
 pub use read::ReadHandle;
 
-<<<<<<< HEAD
 mod rw;
 pub use rw::ReadWriteHandle;
 
-mod shallow_copy;
-=======
 pub mod shallow_copy;
->>>>>>> a1a0908f
 pub use shallow_copy::ShallowCopy;
 
 /// Options for how to initialize the map.
